--- conflicted
+++ resolved
@@ -29,11 +29,7 @@
 local re_find = ngx.re.find
 local new_timer = ngx.timer.at
 local shared = ngx.shared
-<<<<<<< HEAD
-local debug_mode = true --ngx.config.debug
-=======
 local debug_mode = ngx.config.debug
->>>>>>> 0dcf6cb8
 local concat = table.concat
 local insert = table.insert
 local tonumber = tonumber
@@ -49,7 +45,11 @@
 local KEY_LOCK = "resty-healthcheck:l:" -- lock
 local KEY_DATA = "resty-healthcheck:d:" -- serialized healthcheck json data
 
+-- will contain all generated checkers by upstream name
+local checkers = {}
+
 local events = require("resty.worker.events")
+
 
 local _M = {
     _VERSION = '0.03',  --TODO: what version is minimum required?
@@ -59,10 +59,7 @@
         "peer_status",                -- event for a changed peer down-status
         "peer_added",                 -- event for an added upstream peer
         "peer_removed"                -- event for a removed upstream peer
-    ),
-
-    -- will contain all generated checkers by upstream name
-    checkers = {},
+    )
 }
 
 if not ngx.config
@@ -77,16 +74,6 @@
     new_tab = function() return {} end
 end
 
-<<<<<<< HEAD
-=======
-local set_peer_down = upstream.set_peer_down
-local get_primary_peers = upstream.get_primary_peers
-local get_backup_peers = upstream.get_backup_peers
-local get_upstreams = upstream.get_upstreams
-
-local upstream_checker_statuses = {}
-
->>>>>>> 0dcf6cb8
 local function info(...)
     log(INFO, "healthcheck: ", ...)
 end
@@ -166,8 +153,6 @@
                 " failure(s)")
         peer.down = true
 
---        checker.availability_update = true
-        
         raise_event(_M.events.peer_status, peer)
     end
 end
@@ -184,28 +169,14 @@
         warn("peer ", peer.name, " is turned up after ", peer.successes,
                 " success(es)")
         peer.down = nil
---        checker.availability_update = true
 
         raise_event(_M.events.peer_status, peer)
     end
 end
 
-<<<<<<< HEAD
 -- check a single peer, and calls into the failure/success handlers
 local function check_peer(checker, peer)
     local ok, err, sock
-=======
--- shortcut error function for check_peer()
-local function peer_error(ctx, is_backup, id, peer, ...)
-  if not peer.down then
-      errlog(...)
-  end
-  peer_fail(ctx, is_backup, id, peer)
-end
-
-local function check_peer(ctx, id, peer, is_backup)
-    local ok, err
->>>>>>> 0dcf6cb8
     local name = peer.name
     local statuses = checker.statuses
     local req = checker.http_req
@@ -228,7 +199,6 @@
         if not peer.down then
             errlog("failed to connect to ", name, ": ", err)
         end
-<<<<<<< HEAD
         peer_fail(checker, peer)
     else
         local bytes, err = sock:send(req)
@@ -272,50 +242,9 @@
                     peer_ok(checker, peer)
                 end
             end
-=======
-        return peer_fail(ctx, is_backup, id, peer)
-    end
-
-    local bytes, err = sock:send(req)
-    if not bytes then
-        return peer_error(ctx, is_backup, id, peer,
-                          "failed to send request to ", name, ": ", err)
-    end
-
-    local status_line, err = sock:receive()
-    if not status_line then
-        peer_error(ctx, is_backup, id, peer,
-                   "failed to receive status line from ", name, ": ", err)
-        if err == "timeout" then
-            sock:close()  -- timeout errors do not close the socket.
-        end
-        return
-    end
-
-    if statuses then
-        local from, to, err = re_find(status_line,
-                                      [[^HTTP/\d+\.\d+\s+(\d+)]],
-                                      "joi", nil, 1)
-        if not from then
-            peer_error(ctx, is_backup, id, peer,
-                       "bad status line from ", name, ": ",
-                       status_line)
             sock:close()
-            return
-        end
-
-        local status = tonumber(sub(status_line, from, to))
-        if not statuses[status] then
-            peer_error(ctx, is_backup, id, peer, "bad status code from ",
-                       name, ": ", status)
->>>>>>> 0dcf6cb8
-            sock:close()
-            return
-        end
-    end
-
-    peer_ok(ctx, is_backup, id, peer)
-    sock:close()
+        end
+    end
 end
 
 -- checks all peers in a list (plain)
@@ -325,20 +254,10 @@
     end
 end
 
-<<<<<<< HEAD
 -- checks all peers in a table (applying concurrency)
 local function check_peers(checker, peers, count)
 --TODO: refactor below if-thens, all do pretty much the same
     local concur = checker.concurrency
-=======
-local function check_peers(ctx, peers, is_backup)
-    local n = #peers
-    if n == 0 then
-        return
-    end
-
-    local concur = ctx.concurrency
->>>>>>> 0dcf6cb8
     if concur <= 1 then
         check_peer_range(checker, peers)
     else
@@ -520,7 +439,6 @@
                     raise_event(_M.events.peer_removed, peer)
                 end
             end
---            self.availability_update = true
         end
 
         -- step 2; execute the healthchecks
@@ -537,28 +455,6 @@
         -- step 3; store healthcheck data and flag update if required
         write_healthcheck_data(self, peers)
 
-<<<<<<< HEAD
-=======
-local function update_upstream_checker_status(upstream, success)
-    local cnt = upstream_checker_statuses[upstream]
-    if not cnt then
-        cnt = 0
-    end
-
-    if success then
-        cnt = cnt + 1
-    else
-        cnt = cnt - 1
-    end
-
-    upstream_checker_statuses[upstream] = cnt
-end
-
-local check
-check = function (premature, ctx)
-    if premature then
-        return
->>>>>>> 0dcf6cb8
     end
 
     function checker:do_check()
@@ -574,7 +470,6 @@
         if premature then
             return
         end
-<<<<<<< HEAD
 
         ok, err = pcall(self.do_check, self)
         if not ok then
@@ -585,25 +480,6 @@
         if not ok then
             if err ~= "process exiting" then
                 return errlog("failed to create timer: ", err)
-=======
-
-        update_upstream_checker_status(ctx.upstream, false)
-        return
-    end
-end
-
-local function preprocess_peers(peers)
-    local n = #peers
-    for i = 1, n do
-        local p = peers[i]
-        local name = p.name
-
-        if name then
-            local from, to, err = re_find(name, [[^(.*):\d+$]], "jo", nil, 1)
-            if from then
-                p.host = sub(name, 1, to)
-                p.port = tonumber(sub(name, to + 2))
->>>>>>> 0dcf6cb8
             end
             return
         end
@@ -620,12 +496,12 @@
     function checker:start()
         local ok, err
         
-        if _M.checkers[self.upstream] then
+        if checkers[self.upstream] then
             return nil, "Checker for upstream "..tostring(self.upstream)..
                    " already exists"
         end
         
-        _M.checkers[self.upstream] = self
+        checkers[self.upstream] = self
         
         ok, err = new_timer(0, self.check, self)
         if not ok then
@@ -638,7 +514,11 @@
     return checker
 end
 
+
 function _M.spawn_checker(opts)
+    assert(events.configured(), "Please configure the 'lua-resty-worker-events' "..
+          "module before using the healthchecker")
+
     local typ = opts.type
     if not typ then
         return nil, "\"type\" option required"
@@ -725,7 +605,6 @@
         rise = rise,
         statuses = statuses,
         concurrency = concurrency,
---        version = 0,
 
         -- create upstream manager wrappers
         set_peer_down = function(self, ...)
@@ -738,18 +617,7 @@
 --TODO how to update options, like interval, etc.??  -> event
     }
 
-<<<<<<< HEAD
     return new_checker(checker):start()
-=======
-    local ok, err = new_timer(0, check, ctx)
-    if not ok then
-        return nil, "failed to create timer: " .. err
-    end
-
-    update_upstream_checker_status(u, true)
-
-    return true
->>>>>>> 0dcf6cb8
 end
 
 local function gen_peers_status_info(peers, bits, idx)
@@ -802,23 +670,10 @@
 
         local u = us[i]
 
-        bits[idx] = "Upstream "
-        bits[idx + 1] = u
-<<<<<<< HEAD
+        bits[idx] = "Upstream " 
+        bits[idx + 1] = u .. ((checkers[u] and "") or " (NO checkers)")
         bits[idx + 2] = "\n"
         idx = idx + 3
-=======
-        idx = idx + 2
-
-        local ncheckers = upstream_checker_statuses[u]
-        if not ncheckers or ncheckers == 0 then
-            bits[idx] = " (NO checkers)"
-            idx = idx + 1
-        end
-
-        bits[idx] = "\n    Primary Peers\n"
-        idx = idx + 1
->>>>>>> 0dcf6cb8
 
         local peers, err = upstream_manager.get_peers(u)
         if not peers then
